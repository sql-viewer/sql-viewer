{% extends 'viewer/base.html' %}

{% load staticfiles %}

{% block title %}Diagram{% endblock %}

<<<<<<< HEAD
=======

{% block header_search %}
      <ul class="nav navbar-nav">
        <li class="dropdown">
          <a href="#" class="dropdown-toggle" data-toggle="dropdown" role="button" aria-haspopup="true" aria-expanded="false">Diagrams <span class="caret"></span></a>
          <ul class="dropdown-menu models"></ul>
        </li>
    </ul>

    <form class="navbar-form navbar-right" role="search">
        <div class="form-group" role="search">
            <input type="text" class="form-control" placeholder="Search">
        </div>
        <button type="submit" class="btn btn-default">Search</button>
    </form>
{% endblock %}

>>>>>>> e5728076
{% block custom_css %}
    <link rel="stylesheet" type="text/css" href="{% static 'css/app.css' %}"/>
    <link href='https://fonts.googleapis.com/css?family=Open+Sans:400,700' rel='stylesheet' type='text/css'>
    <link rel="stylesheet" href="https://maxcdn.bootstrapcdn.com/font-awesome/4.5.0/css/font-awesome.min.css">
{% endblock %}

{% block navbar_items %}
    {% include 'components/navbar-search.html' %}
{% endblock %}

{% block custom_js %}

    <script type="text/javascript" src="{% static 'js/jquery-2.1.4.min.js' %}"></script>
    <script type="text/javascript" src="{% static 'js/svg.min.js' %}"></script>
    <script type="text/javascript" src="{% static 'js/dragscroll/dragscroll.js' %}"></script>

    <script type="text/javascript" src="{% static 'js/sql-viewer/init.js' %}"></script>
    <script type="text/javascript" src="{% static 'js/sql-viewer/events.js' %}"></script>
    <script type="text/javascript" src="{% static 'js/sql-viewer/canvas.js' %}"></script>
    <script type="text/javascript" src="{% static 'js/sql-viewer/table.js' %}"></script>
    <script type="text/javascript" src="{% static 'js/sql-viewer/link.js' %}"></script>
    <script type="text/javascript" src="{% static 'js/sql-viewer/parser.js' %}"></script>
    <script type="text/javascript" src="{% static 'js/app.js' %}"></script>
{% endblock %}

{% block body %}
    <div class="glimpse-container dragscroll noselect">
        <div id="loading"></diV>
        <div class="main" id="main"></div>
    </div>
    <footer id="footer">
        <div id="footer-header" class="header bg-primary">see more</div>
        <div class="space">


        </div>
        <div class="row">
            <div class="col-md-12"></div>
        </div>
        <div class="row">
            <div class="col-md-6">
                <form>
                    <div class="form-group">
                        <label for="exampleInputEmail1">Column name: </label>
                        <input type="text" class="form-control" disabled>
                    </div>
                    <div class="form-group">
                        <label for="exampleInputEmail1">Comments: </label>
                        <textarea class="form-control" disabled></textarea>
                    </div>
                </form>
            </div>
        </div>
    </footer>
{% endblock %}<|MERGE_RESOLUTION|>--- conflicted
+++ resolved
@@ -4,26 +4,19 @@
 
 {% block title %}Diagram{% endblock %}
 
-<<<<<<< HEAD
-=======
 
-{% block header_search %}
-      <ul class="nav navbar-nav">
+{% block navbar_items %}
+    <ul class="nav navbar-nav">
         <li class="dropdown">
-          <a href="#" class="dropdown-toggle" data-toggle="dropdown" role="button" aria-haspopup="true" aria-expanded="false">Diagrams <span class="caret"></span></a>
-          <ul class="dropdown-menu models"></ul>
+            <a href="#" class="dropdown-toggle" data-toggle="dropdown" role="button" aria-haspopup="true" aria-expanded="false">Diagrams <span
+                    class="caret"></span></a>
+            <ul class="dropdown-menu models"></ul>
         </li>
     </ul>
 
-    <form class="navbar-form navbar-right" role="search">
-        <div class="form-group" role="search">
-            <input type="text" class="form-control" placeholder="Search">
-        </div>
-        <button type="submit" class="btn btn-default">Search</button>
-    </form>
+    {% include 'components/navbar-search.html' %}
 {% endblock %}
 
->>>>>>> e5728076
 {% block custom_css %}
     <link rel="stylesheet" type="text/css" href="{% static 'css/app.css' %}"/>
     <link href='https://fonts.googleapis.com/css?family=Open+Sans:400,700' rel='stylesheet' type='text/css'>
