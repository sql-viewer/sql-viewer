html, body {
    height: 100%;
    margin: 0px;
    padding: 0px;
}

.navbar-header a {
    color: #fff;
}

.navbar-header a:hover {
    text-decoration: none;
}

.glimpse-container {
    width: 100%;
    height: 850px;
    overflow: auto;
    cursor: -webkit-grab;
    cursor: -moz-grab;
    cursor: -o-grab;
    cursor: grab;
}

#loading {
    position: absolute;
    width: 64px;
    height: 64px;
    z-index: 15;
    top: 50%;
    left: 50%;
    margin: -32px 0 0 -32px;
}

/*.noselect {
  -webkit-touch-callout: none; 
  -webkit-user-select: none;   
  -khtml-user-select: none;    
  -moz-user-select: none;      
  -ms-user-select: none;       
  user-select: none;                                    
}*/

.navbar {
    border-radius: 0px;
    margin: 0px;
}

.container-full {
    margin: 0 auto;
    width: 100%;
    height: 100%;

    -webkit-touch-callout: none;
    -webkit-user-select: none;
    -khtml-user-select: none;
    -moz-user-select: none;
    -ms-user-select: none;
    user-select: none;
}

.main {
    width: 100%;
    height: 100%;
}

.sqlv-table {
    font-family: 'Open Sans', sans-serif;
    overflow: hidden;
    border: 1px solid #7f8c8d;
    border-radius: 5px;
    margin: 0;
    padding: 0;
    background-color: #ecf0f1;
    font-size: 13px;
}

.sqlv-table li {
    height: 21px;
    padding-left: 5px;
}

.sqlv-table .fa {
    font-size: 9px;
    color: #9E9EFF;
}

.sqlv-table .key {
    color: #CA5454;
}

.sqlv-tableHeader {
    text-align: center;
    font-weight: bold;
}

.sqlv-table ul {
    padding: 0;
    margin: 0;
    list-style: none;
}

.sqlv-table td {
    padding: 5px;
}

.sqlv-table th {
    text-align: center;
    background-color: #1abc9c;
}

.sqlv-canvasText {
    font-family: 'Open Sans', sans-serif;
    font-size: 20px;
    color: #34495e;
}

.sqlv-table-selected {
    -webkit-box-shadow: 0px 0px 10px 0px rgba(222, 33, 33, 1);
    -moz-box-shadow: 0px 0px 10px 0px rgba(222, 33, 33, 1);
    box-shadow: 0px 0px 10px 0px rgba(222, 33, 33, 1);
}

.sqlv-selected-row {
    background-color: #eb8c00;
}

.space {
    height: 20px;
}

.sqlv-selected-row-hover {
<<<<<<< HEAD
    background-color: #eb8c00;
=======
	background-color: #9ce1b0;
>>>>>>> a94b07ed
}

.svg-link {
    stroke: #5A5A5A;
    fill: #5A5A5A;
}

.svg-link-hover {
    stroke: #000;
    fill: #000;
}

.model-image {
    height: 96px;
    width: 96px;
}

.model-row {
    margin: 5px;
}

footer {
    background: #fff;
    position: fixed;
    left: 0px;
    bottom: 0px;
    height: 30px;
    width: 100%;
}

footer .row {
    padding: 0 20px;
}

footer .header {
    font-size: 12px;
    height: 30px;
    margin: 0;
    padding: 0;
    width: 100%;
    text-align: center;
    top: 0;
    cursor: pointer;
}<|MERGE_RESOLUTION|>--- conflicted
+++ resolved
@@ -1,35 +1,32 @@
-html, body {
-    height: 100%;
-    margin: 0px;
-    padding: 0px;
+html,body { 
+	height: 100%; 
+	margin: 0px; 
+	padding: 0px; 
 }
 
-.navbar-header a {
-    color: #fff;
+.navbar-header a{
+	color: #fff;
 }
-
-.navbar-header a:hover {
-    text-decoration: none;
+.navbar-header a:hover{
+	text-decoration: none;
 }
-
 .glimpse-container {
-    width: 100%;
-    height: 850px;
-    overflow: auto;
-    cursor: -webkit-grab;
+	width: 100%;
+	height: 850px;
+	overflow: auto;
+	cursor: -webkit-grab;
     cursor: -moz-grab;
     cursor: -o-grab;
     cursor: grab;
 }
-
 #loading {
-    position: absolute;
-    width: 64px;
-    height: 64px;
-    z-index: 15;
-    top: 50%;
-    left: 50%;
-    margin: -32px 0 0 -32px;
+	position: absolute;
+	width: 64px;
+	height: 64px;
+	z-index: 15;
+	top: 50%;
+	left: 50%;
+	margin: -32px 0 0 -32px;
 }
 
 /*.noselect {
@@ -42,140 +39,123 @@
 }*/
 
 .navbar {
-    border-radius: 0px;
-    margin: 0px;
+	border-radius: 0px;
+	margin: 0px;
 }
+.container-full {
+  	margin: 0 auto;
+	width: 100%;
+	height: 100%;
 
-.container-full {
-    margin: 0 auto;
-    width: 100%;
-    height: 100%;
-
-    -webkit-touch-callout: none;
-    -webkit-user-select: none;
-    -khtml-user-select: none;
-    -moz-user-select: none;
-    -ms-user-select: none;
-    user-select: none;
+	-webkit-touch-callout: none;
+	-webkit-user-select: none;
+	-khtml-user-select: none;
+	-moz-user-select: none;
+	-ms-user-select: none;
+	user-select: none;	
 }
 
 .main {
-    width: 100%;
-    height: 100%;
+	width: 100%;
+	height: 100%;
 }
 
 .sqlv-table {
-    font-family: 'Open Sans', sans-serif;
-    overflow: hidden;
-    border: 1px solid #7f8c8d;
-    border-radius: 5px;
-    margin: 0;
-    padding: 0;
-    background-color: #ecf0f1;
-    font-size: 13px;
+	font-family: 'Open Sans', sans-serif;
+	overflow: hidden;
+	border: 1px solid #7f8c8d;
+	border-radius: 5px;
+	margin: 0;
+	padding: 0;
+	background-color: #ecf0f1;
+	font-size: 13px;
 }
 
 .sqlv-table li {
-    height: 21px;
-    padding-left: 5px;
+	height: 21px;
+	padding-left: 5px;
 }
 
 .sqlv-table .fa {
-    font-size: 9px;
-    color: #9E9EFF;
+	font-size: 9px;
+	color: #9E9EFF;
 }
-
 .sqlv-table .key {
-    color: #CA5454;
+	color: #CA5454;
 }
 
 .sqlv-tableHeader {
-    text-align: center;
-    font-weight: bold;
+	text-align: center;
+	font-weight: bold;
 }
 
 .sqlv-table ul {
-    padding: 0;
-    margin: 0;
-    list-style: none;
+	padding: 0;
+	margin: 0;
+	list-style: none;
 }
 
 .sqlv-table td {
-    padding: 5px;
+	padding: 5px;
 }
 
 .sqlv-table th {
-    text-align: center;
-    background-color: #1abc9c;
+	text-align: center;
+	background-color: #1abc9c;
 }
 
 .sqlv-canvasText {
-    font-family: 'Open Sans', sans-serif;
-    font-size: 20px;
-    color: #34495e;
+	font-family: 'Open Sans', sans-serif;
+	font-size: 20px;	
+	color: #34495e;
 }
 
 .sqlv-table-selected {
-    -webkit-box-shadow: 0px 0px 10px 0px rgba(222, 33, 33, 1);
-    -moz-box-shadow: 0px 0px 10px 0px rgba(222, 33, 33, 1);
-    box-shadow: 0px 0px 10px 0px rgba(222, 33, 33, 1);
+	-webkit-box-shadow: 0px 0px 10px 0px rgba(222,33,33,1);
+	-moz-box-shadow: 0px 0px 10px 0px rgba(222,33,33,1);
+	box-shadow: 0px 0px 10px 0px rgba(222,33,33,1);
 }
 
 .sqlv-selected-row {
-    background-color: #eb8c00;
+	background-color: #eb8c00;
 }
-
 .space {
-    height: 20px;
+	height: 20px;
 }
-
 .sqlv-selected-row-hover {
-<<<<<<< HEAD
-    background-color: #eb8c00;
-=======
 	background-color: #9ce1b0;
->>>>>>> a94b07ed
 }
 
 .svg-link {
-    stroke: #5A5A5A;
-    fill: #5A5A5A;
+	stroke: #5A5A5A;
+	fill: #5A5A5A;
 }
 
 .svg-link-hover {
-    stroke: #000;
-    fill: #000;
-}
-
-.model-image {
-    height: 96px;
-    width: 96px;
-}
-
-.model-row {
-    margin: 5px;
+	stroke: #000;
+	fill: #000;
 }
 
 footer {
-    background: #fff;
-    position: fixed;
-    left: 0px;
-    bottom: 0px;
-    height: 30px;
-    width: 100%;
+	background: #fff;
+	position:fixed;
+	left:0px;
+	bottom:0px;
+	height:30px;
+	width:100%;
 }
 
 footer .row {
-    padding: 0 20px;
+	padding: 0 20px;
 }
 
 footer .header {
-    font-size: 12px;
-    height: 30px;
-    margin: 0;
-    padding: 0;
-    width: 100%;
-    text-align: center;
-    top: 0;
-    cursor: pointer;
+	font-size: 12px;
+	height: 30px;
+	margin: 0;
+	padding: 0;
+	width: 100%;
+	text-align: center;
+	top: 0;
+	cursor: pointer;
 }